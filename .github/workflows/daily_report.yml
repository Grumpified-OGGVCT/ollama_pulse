--- conflicted
+++ resolved
@@ -2,14 +2,9 @@
 
 on:
   schedule:
-<<<<<<< HEAD
-    - cron: '0 8 * * *'  # Daily at 8:00 AM UTC
-  workflow_dispatch:
-=======
     - cron: '0 21 * * *'   # 16:00 CDT (UTC-5)
     - cron: '0 22 * * *'   # 16:00 CST (UTC-6)
   workflow_dispatch:  # Manual trigger
->>>>>>> 6f43ef0d
 
 permissions:
   contents: write
@@ -58,11 +53,7 @@
           git config --local user.name "GitHub Action"
           git add docs/
           if ! git diff --quiet || ! git diff --staged --quiet; then
-<<<<<<< HEAD
-            git commit -m "docs: daily report $(date -u '+%Y-%m-%d')"
-=======
             git commit -m "feat(report): daily wrap-up $(date -u '+%Y-%m-%d')"
->>>>>>> 6f43ef0d
             git pull --rebase origin main || {
               git rebase --abort
               git pull origin main --no-rebase
